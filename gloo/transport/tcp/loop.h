/**
 * Copyright (c) 2017-present, Facebook, Inc.
 * All rights reserved.
 *
 * This source code is licensed under the BSD-style license found in the
 * LICENSE file in the root directory of this source tree.
 */

#pragma once

#include <atomic>
#include <condition_variable>
#include <functional>
#include <list>
#include <memory>
#include <mutex>
#include <thread>

#include <sys/epoll.h>

namespace gloo {
namespace transport {
namespace tcp {

// Handler abstract base class called by the epoll(2) event loop.
// Dispatch to multiple types is needed because we must deal with a
// single listening socket on the device instance and I/O for all pair
// instances. Before this approach, we'd exclusively deal with `Pair`
// instances and didn't need to dispatch events to different types.
class Handler {
 public:
  virtual ~Handler() = default;

  virtual void handleEvents(int events) = 0;
};

class Loop;

// Functions can be deferred to the epoll(2) thread through the this
// class. It uses readability of a pipe to wake up the event loop.
class Deferrables final : public Handler {
public:
  using function_t = std::function<void()>;

  Deferrables();

  ~Deferrables();

  void defer(function_t fn);

  void handleEvents(int events) override;

private:
  int rfd_;
  int wfd_;

  std::mutex mutex_;
  std::list<function_t> functions_;
  bool triggered_{false};

  friend class Loop;
};

class Loop final : public std::enable_shared_from_this<Loop> {
 public:
  explicit Loop();

  ~Loop();

  void registerDescriptor(int fd, int events, Handler* h);

  void unregisterDescriptor(int fd);

  void defer(std::function<void()> fn);

  void run();

 private:
  static constexpr auto capacity_ = 64;

<<<<<<< HEAD
  int fd_;
  std::atomic<bool> done_;
  Deferrables deferrables_;
=======
  int fd_{-1};
  std::atomic<bool> done_{false};
>>>>>>> c77c8b72
  std::unique_ptr<std::thread> loop_;

  std::mutex m_;
  std::condition_variable cv_;
};

} // namespace tcp
} // namespace transport
} // namespace gloo<|MERGE_RESOLUTION|>--- conflicted
+++ resolved
@@ -44,7 +44,7 @@
 
   Deferrables();
 
-  ~Deferrables();
+  ~Deferrables() override;
 
   void defer(function_t fn);
 
@@ -78,14 +78,9 @@
  private:
   static constexpr auto capacity_ = 64;
 
-<<<<<<< HEAD
-  int fd_;
-  std::atomic<bool> done_;
-  Deferrables deferrables_;
-=======
   int fd_{-1};
   std::atomic<bool> done_{false};
->>>>>>> c77c8b72
+  Deferrables deferrables_;
   std::unique_ptr<std::thread> loop_;
 
   std::mutex m_;
