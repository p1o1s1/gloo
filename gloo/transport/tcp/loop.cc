/**
 * Copyright (c) 2017-present, Facebook, Inc.
 * All rights reserved.
 *
 * This source code is licensed under the BSD-style license found in the
 * LICENSE file in the root directory of this source tree.
 */

#include <gloo/transport/tcp/loop.h>

#include <fcntl.h>
#include <string.h>
#include <unistd.h>

#include <array>

#include <gloo/common/error.h>
#include <gloo/common/logging.h>

namespace gloo {
namespace transport {
namespace tcp {

<<<<<<< HEAD
Deferrables::Deferrables() {
  std::array<int, 2> fds;
  auto rv = pipe2(fds.data(), O_NONBLOCK);
  GLOO_ENFORCE_NE(rv, -1, "pipe: ", strerror(errno));
  rfd_ = fds[0];
  wfd_ = fds[1];
}

Deferrables::~Deferrables() {
  close(rfd_);
  close(wfd_);
}

void Deferrables::defer(function_t fn) {
  std::lock_guard<std::mutex> guard(mutex_);
  functions_.push_back(std::move(fn));

  // Write byte to pipe to make epoll(2) wake up.
  if (!triggered_) {
    for (;;) {
      char byte = 0;
      auto rv = write(wfd_, &byte, sizeof(byte));
      if (rv == -1 && errno == EINTR) {
        continue;
      }
      GLOO_ENFORCE_NE(rv, -1, "write: ", strerror(errno));
      break;
    }
    triggered_ = true;
  }
}

void Deferrables::handleEvents(int /* unused */) {
  decltype(functions_) localFunctions;

  {
    std::lock_guard<std::mutex> guard(mutex_);
    std::swap(localFunctions, functions_);

    // Read byte from pipe to drain it.
    for (;;) {
      char byte = 0;
      auto rv = read(rfd_, &byte, sizeof(byte));
      if (rv == -1 && errno == EINTR) {
        continue;
      }
      GLOO_ENFORCE_NE(rv, -1, "read: ", strerror(errno));
      break;
    }
    triggered_ = false;
  }

  // Execute deferred functions.
  for (auto fn : localFunctions) {
    fn();
  }
}

Loop::Loop() : fd_(-1), done_(false) {
=======
Loop::Loop() {
>>>>>>> c77c8b72
  fd_ = epoll_create(1);
  GLOO_ENFORCE_NE(fd_, -1, "epoll_create: ", strerror(errno));
  loop_.reset(new std::thread(&Loop::run, this));
  registerDescriptor(deferrables_.rfd_, EPOLLIN, &deferrables_);
}

Loop::~Loop() {
  if (loop_) {
    done_ = true;
    loop_->join();
  }
  if (fd_ >= 0) {
    close(fd_);
  }
}

void Loop::registerDescriptor(int fd, int events, Handler* h) {
  struct epoll_event ev;
  ev.events = events;
  ev.data.ptr = h;

  auto rv = epoll_ctl(fd_, EPOLL_CTL_ADD, fd, &ev);
  if (rv == -1 && errno == EEXIST) {
    rv = epoll_ctl(fd_, EPOLL_CTL_MOD, fd, &ev);
  }
  GLOO_ENFORCE_NE(rv, -1, "epoll_ctl: ", strerror(errno));
}

void Loop::unregisterDescriptor(int fd) {
  auto rv = epoll_ctl(fd_, EPOLL_CTL_DEL, fd, nullptr);
  GLOO_ENFORCE_NE(rv, -1, "epoll_ctl: ", strerror(errno));

  // Wait for loop to tick before returning, to make sure the handler
  // for this fd is not called once this function returns.
  if (std::this_thread::get_id() != loop_->get_id()) {
    std::unique_lock<std::mutex> lock(m_);
    cv_.wait(lock);
  }
}

void Loop::defer(std::function<void()> fn) {
  deferrables_.defer(std::move(fn));
}

void Loop::run() {
  std::array<struct epoll_event, capacity_> events;
  int nfds;

  while (!done_) {
    // Wakeup everyone waiting for a loop tick to finish.
    cv_.notify_all();

    // Wait for something to happen
    nfds = epoll_wait(fd_, events.data(), events.size(), 10);
    if (nfds == 0) {
      continue;
    }
    if (nfds == -1 && errno == EINTR) {
      continue;
    }

    GLOO_ENFORCE_NE(nfds, -1);

    for (int i = 0; i < nfds; i++) {
      Handler* h = reinterpret_cast<Handler*>(events[i].data.ptr);
      h->handleEvents(events[i].events);
    }
  }
}

} // namespace tcp
} // namespace transport
} // namespace gloo<|MERGE_RESOLUTION|>--- conflicted
+++ resolved
@@ -21,7 +21,6 @@
 namespace transport {
 namespace tcp {
 
-<<<<<<< HEAD
 Deferrables::Deferrables() {
   std::array<int, 2> fds;
   auto rv = pipe2(fds.data(), O_NONBLOCK);
@@ -80,10 +79,7 @@
   }
 }
 
-Loop::Loop() : fd_(-1), done_(false) {
-=======
 Loop::Loop() {
->>>>>>> c77c8b72
   fd_ = epoll_create(1);
   GLOO_ENFORCE_NE(fd_, -1, "epoll_create: ", strerror(errno));
   loop_.reset(new std::thread(&Loop::run, this));
